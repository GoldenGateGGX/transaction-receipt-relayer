--- conflicted
+++ resolved
@@ -22,13 +22,7 @@
 ethers = "2.0.7"
 eyre = "0.6.8"
 helios = { git = "https://github.com/a16z/helios.git", tag = "0.4.1" }
-<<<<<<< HEAD
-# Helios doesn't do a pub interface to the node that operates on `payload` level
-helios-client = { package = "client", git = "https://github.com/a16z/helios.git", tag = "0.4.1" }
-hex = { version = "0.4", default-features = false, features = ["alloc"] }
-=======
 hex = "0.4"
->>>>>>> 361f35d8
 hex-literal = "0.4.1"
 keccak-hash = "0.10.0"
 lazy_static = "1.4.0"
@@ -52,8 +46,9 @@
 toml = "0.7"
 tempdir = "0.3"
 types = { path = "types" }
+cita_trie = { git = "https://github.com/ggxchain/cita-trie.git", branch = "cita-trie-extended-pub" }
+hasher = "0.1"
 
-<<<<<<< HEAD
 # Substrate FRAME
 frame-support = { default-features = false, git = "https://github.com/paritytech/substrate.git", branch = "polkadot-v0.9.43" }
 frame-system = { default-features = false, git = "https://github.com/paritytech/substrate.git", branch = "polkadot-v0.9.43" }
@@ -72,13 +67,6 @@
 consensus = { package = "webb-consensus-types", git = "https://github.com/webb-tools/pallet-eth2-light-client.git", rev = "e05df0967f9d0e33a391b40629c940cc75498f40", default-features = false }
 eth2-pallet-init = { package = "webb-eth2-pallet-init", git = "https://github.com/webb-tools/pallet-eth2-light-client.git", rev = "e05df0967f9d0e33a391b40629c940cc75498f40" }
 webb-proposals = { git = "https://github.com/webb-tools/webb-rs.git", default-features = false, features = ["scale", "evm"] }
-[patch."https://github.com/a16z/helios.git"]
-helios = { git = "https://github.com/obsessed-cake/helios.git", branch = "bump-max-supported-logs-number" }
-helios-client = { package = "client", git = "https://github.com/obsessed-cake/helios.git", branch = "bump-max-supported-logs-number" }
-=======
-cita_trie = { git = "https://github.com/ggxchain/cita-trie.git", branch = "cita-trie-extended-pub" }
-hasher = "0.1"
 
 [patch."https://github.com/a16z/helios.git"]
-helios = { git = "https://github.com/andor0/helios.git", branch = "max-supported-logs-number-as-environ-variable" }
->>>>>>> 361f35d8
+helios = { git = "https://github.com/andor0/helios.git", branch = "max-supported-logs-number-as-environ-variable" }
--- conflicted
+++ resolved
@@ -13,7 +13,7 @@
 clap = { version = "4.3", features = ["derive"] }
 env_logger = "0.10.0"
 envy = "0.4.2"
-ethers-core = "2.0.7"
+ethers = "2.0.7"
 eyre = "0.6.8"
 helios = { git = "https://github.com/a16z/helios.git", tag = "0.4.1" }
 # Helios doesn't do a pub interface to the node that operates on `payload` level
@@ -30,11 +30,8 @@
 sha3 = "0.10.8"
 signal-hook = "0.3.15"
 tokio = "1.28.2"
-<<<<<<< HEAD
 proptest = "1.0.0"
 test-strategy = "0.3.0"
-=======
->>>>>>> e8219199
 
 [patch."https://github.com/a16z/helios.git"]
 helios = { git = "https://github.com/andor0/helios.git", branch = "max-supported-logs-number-as-environ-variable" }

[workspace]
resolver = "2"
members = ["relayer", "types", "pallet", "storage", "client"]

[workspace.package]
authors = ["Golden Gate"]
edition = "2021"
repository = "https://github.com/ggxchain/transaction-receipt-relayer"

[workspace.dependencies]
alloy-rlp = { version = "0.3.2", features = ["derive"] }
anyhow = "1.0"
async-trait = "0.1.72"
bitvec = { version = "1.0.0", default-features = false, features = ["atomic", "alloc"] }
bytes = "1.4.0"
parity-scale-codec = { version = "3", default-features = false, features = ["derive", "max-encoded-len"] }
clap = { version = "4.3", features = ["derive"] }
derive_more = { version = "^0.99.2", default-features = false }
env_logger = "0.10.0"
envy = "0.4.2"
ethereum-types = { version = "0.14.1", default-features = false }
ethers = "2.0.7"
eyre = "0.6.8"
helios = { git = "https://github.com/a16z/helios.git", tag = "0.4.1" }
hex = "0.4"
hex-literal = "0.4.1"
keccak-hash = "0.10.0"
lazy_static = "1.4.0"
log = "0.4.7"
merkle-cbt = "0.3.2"
rlp = { version = "0.5.0", default-features = false }
rlp-derive = { version = "0.1.0", default-features = false }
rusqlite = "0.28.0"
salvo = "0.44.1"
scale-info = { version = "2.1.1", default-features = false, features = ["derive"] }
serde = { version = "1.0.164", default-features = false, features = ["derive"] }
serde_json = "1.0.97"
sha3 = "0.10.8"
signal-hook = "0.3.15"
tiny-keccak = { version = "2.0", features = ["keccak"], default-features = false }
tokio = "1.28.2"
proptest = "1.0.0"
test-strategy = "0.3.0"
serde-big-array = "0.5.0"
ethbloom = { version = "0.13.0", default-features = false }
toml = "0.7"
<<<<<<< HEAD
tempdir = "0.3"
=======
tempfile = "3.8"

>>>>>>> e1dddff1
types = { path = "types" }
cita_trie = { git = "https://github.com/ggxchain/cita-trie.git", branch = "cita-trie-extended-pub" }
hasher = "0.1"

# Substrate FRAME
frame-support = { default-features = false, git = "https://github.com/paritytech/substrate.git", branch = "polkadot-v0.9.43" }
frame-system = { default-features = false, git = "https://github.com/paritytech/substrate.git", branch = "polkadot-v0.9.43" }
pallet-balances = { default-features = false, git = "https://github.com/paritytech/substrate.git", branch = "polkadot-v0.9.43" }
sp-runtime = { default-features = false, git = "https://github.com/paritytech/substrate.git", branch = "polkadot-v0.9.43" }
sp-std = { default-features = false, git = "https://github.com/paritytech/substrate.git", branch = "polkadot-v0.9.43" }
sp-core = { default-features = false, git = "https://github.com/paritytech/substrate.git", branch = "polkadot-v0.9.43" }

# webb-tools
eth-types = { git = "https://github.com/webb-tools/pallet-eth2-light-client.git", rev = "e05df0967f9d0e33a391b40629c940cc75498f40", default-features = false, features = ["eth2"] }
eth2-ssz = { package = "webb-eth2-ssz", git = "https://github.com/webb-tools/pallet-eth2-light-client.git", rev = "e05df0967f9d0e33a391b40629c940cc75498f40", default-features = false }
merkle-proof = { package = "webb-merkle-proof", git = "https://github.com/webb-tools/pallet-eth2-light-client.git", rev = "e05df0967f9d0e33a391b40629c940cc75498f40", default-features = false }
bls = { package = "webb-bls", git = "https://github.com/webb-tools/pallet-eth2-light-client.git", rev = "e05df0967f9d0e33a391b40629c940cc75498f40", default-features = false }
tree-hash = { package = "webb-tree-hash", git = "https://github.com/webb-tools/pallet-eth2-light-client.git", rev = "e05df0967f9d0e33a391b40629c940cc75498f40", default-features = false }
tree-hash-derive = { package = "webb-tree-hash-derive", git = "https://github.com/webb-tools/pallet-eth2-light-client.git", rev = "e05df0967f9d0e33a391b40629c940cc75498f40", default-features = false }
consensus = { package = "webb-consensus-types", git = "https://github.com/webb-tools/pallet-eth2-light-client.git", rev = "e05df0967f9d0e33a391b40629c940cc75498f40", default-features = false }
eth2-pallet-init = { package = "webb-eth2-pallet-init", git = "https://github.com/webb-tools/pallet-eth2-light-client.git", rev = "e05df0967f9d0e33a391b40629c940cc75498f40" }
webb-proposals = { git = "https://github.com/webb-tools/webb-rs.git", default-features = false, features = ["scale", "evm"] }

[patch."https://github.com/a16z/helios.git"]
helios = { git = "https://github.com/andor0/helios.git", branch = "max-supported-logs-number-as-environ-variable" }<|MERGE_RESOLUTION|>--- conflicted
+++ resolved
@@ -44,12 +44,8 @@
 serde-big-array = "0.5.0"
 ethbloom = { version = "0.13.0", default-features = false }
 toml = "0.7"
-<<<<<<< HEAD
-tempdir = "0.3"
-=======
 tempfile = "3.8"
 
->>>>>>> e1dddff1
 types = { path = "types" }
 cita_trie = { git = "https://github.com/ggxchain/cita-trie.git", branch = "cita-trie-extended-pub" }
 hasher = "0.1"

<<<<<<< HEAD
[package]
name = "transaction-receipt-relayer"
version = "0.1.0"
edition = "2021"
=======
[workspace]
resolver = "2"
members = ["relayer", "types", "merkle-proofs", "pallet", "storage", "client"]
>>>>>>> d7659284

[workspace.package]
authors = ["Golden Gate"]
edition = "2021"
repository = "https://github.com/ggxchain/transaction-receipt-relayer"

[workspace.dependencies]
env_logger = "0.10.0"
envy = "0.4.2"
ethers = "2.0.7"
eyre = "0.6.8"
helios = { git = "https://github.com/a16z/helios.git", tag = "0.4.1" }
clap = { version = "4.3", features = ["derive"] }
# Helios doesn't do a pub interface to the node that operates on `payload` level
helios-client = { package = "client", git = "https://github.com/a16z/helios.git", tag = "0.4.1" }
log = "0.4.7"
merkle-cbt = "0.3.2"
rusqlite = "0.29.0"
salvo = "0.44.1"
serde = "1.0.164"
serde_json = "1.0.97"
sha3 = "0.10.8"
signal-hook = "0.3.15"
tokio = "1.28.2"
hex = "0.4"
hex-literal = "0.4.1"

[patch."https://github.com/a16z/helios.git"]
helios = { git = "https://github.com/andor0/helios.git", branch = "max-supported-logs-number-as-environ-variable" }
helios-client = { package = "client", git = "https://github.com/andor0/helios.git", branch = "max-supported-logs-number-as-environ-variable" }<|MERGE_RESOLUTION|>--- conflicted
+++ resolved
@@ -1,13 +1,6 @@
-<<<<<<< HEAD
-[package]
-name = "transaction-receipt-relayer"
-version = "0.1.0"
-edition = "2021"
-=======
 [workspace]
 resolver = "2"
 members = ["relayer", "types", "merkle-proofs", "pallet", "storage", "client"]
->>>>>>> d7659284
 
 [workspace.package]
 authors = ["Golden Gate"]

--- conflicted
+++ resolved
@@ -38,19 +38,19 @@
 scale-info = { version = "2.1.1", default-features = false, features = [
     "derive",
 ] }
-serde = "1.0.164"
+serde = { version = "1.0.164", default-features = false }
 serde_json = "1.0.97"
 sha3 = "0.10.8"
 signal-hook = "0.3.15"
 tokio = "1.28.2"
 proptest = "1.0.0"
 test-strategy = "0.3.0"
-serde-big-array = "0.5.0"
+serde-big-array = { version = "0.5.0", default-features = false }
 ethbloom = { version = "0.13.0", default-features = false }
 toml = "0.7"
 tempfile = "3.8"
 
-types = { path = "types" }
+types = { path = "types", default-features = false }
 cita_trie = { git = "https://github.com/ggxchain/cita-trie.git", branch = "cita-trie-extended-pub" }
 hasher = "0.1"
 
@@ -73,12 +73,6 @@
     "evm",
 ], rev = "2cd947558cedbd29a1d26f650e3de855f6380b9f" }
 
-cita_trie = { git = "https://github.com/ggxchain/cita-trie.git", branch = "cita-trie-extended-pub" }
-hasher = "0.1"
 
 [patch."https://github.com/a16z/helios.git"]
-<<<<<<< HEAD
-helios = { git = "https://github.com/obsessed-cake/helios.git", branch = "bump-max-supported-logs-number" }
-=======
-helios = { git = "https://github.com/andor0/helios.git", branch = "max-supported-logs-number-as-environ-variable" }
->>>>>>> ee41251d
+helios = { git = "https://github.com/obsessed-cake/helios.git", branch = "bump-max-supported-logs-number" }
--- conflicted
+++ resolved
@@ -1,15 +1,9 @@
 use alloy_rlp::Encodable;
 
-<<<<<<< HEAD
-use crate::{H160, H256};
+use crate::{encode, H160, H256};
 use serde::{Deserialize, Serialize};
 
-#[derive(Debug, RlpEncodable, PartialEq, Clone, Deserialize, Serialize)]
-=======
-use crate::{encode, H160, H256};
-
-#[derive(Debug, PartialEq, Clone)]
->>>>>>> 361f35d8
+#[derive(Debug, PartialEq, Clone, Deserialize, Serialize)]
 pub struct Log {
     /// Contract that emitted this log.
     pub address: H160,

[package]
name = "types"
version = "0.1.0"
edition.workspace = true
authors.workspace = true
repository.workspace = true

<<<<<<< HEAD
[features]
debug = []

[dependencies]
alloy-rlp.workspace = true
bytes.workspace = true
keccak-hash.workspace = true

[dev-dependencies]
ethers-core.workspace = true
proptest.workspace = true
test-strategy.workspace = true
hex-literal.workspace = true
=======
[dependencies]
alloy-rlp.workspace = true
bytes.workspace = true
keccak-hash.workspace = true
>>>>>>> e8219199
<|MERGE_RESOLUTION|>--- conflicted
+++ resolved
@@ -5,7 +5,6 @@
 authors.workspace = true
 repository.workspace = true
 
-<<<<<<< HEAD
 [features]
 debug = []
 
@@ -15,13 +14,7 @@
 keccak-hash.workspace = true
 
 [dev-dependencies]
-ethers-core.workspace = true
+ethers.workspace = true
 proptest.workspace = true
 test-strategy.workspace = true
-hex-literal.workspace = true
-=======
-[dependencies]
-alloy-rlp.workspace = true
-bytes.workspace = true
-keccak-hash.workspace = true
->>>>>>> e8219199
+hex-literal.workspace = true
--- conflicted
+++ resolved
@@ -24,11 +24,7 @@
 use crate::{
     config::{Config, WatchAddress},
     consts::BLOCK_AMOUNT_TO_STORE,
-<<<<<<< HEAD
-    db::{BlockType, DB},
-=======
     db::DB,
->>>>>>> 2bebb518
 };
 
 pub struct Client {
@@ -71,23 +67,12 @@
         Ok(())
     }
 
-<<<<<<< HEAD
-    /// Tries to get finalized block from Helios and updates
-    /// latest finalized block in DB every 5 seconds.
-    async fn finalization_loop(&mut self) -> Result<()> {
-        const TARGET: &str = "relayer::client::finalization_loop";
-
-        let mut latest_finalized_block =
-            self.db.select_latest_block_height(BlockType::Finalized)?;
-        let mut duration = tokio::time::interval(Duration::from_secs(5));
-=======
     /// Tries to get finalized block from Helios and start fetching if any updates are available.
     async fn finalization_loop(&mut self) -> Result<()> {
         const TARGET: &str = "relayer::client::finalization_loop";
 
         let mut duration = tokio::time::interval(Duration::from_secs(5));
         let mut latest_fetched_block = self.db.select_latest_fetched_block_height()?;
->>>>>>> 2bebb518
 
         loop {
             exit_if_term(self.term.clone());
@@ -102,29 +87,6 @@
                 log::warn!(target: TARGET,"Failed to get finalized block, retrying in {} seconds", duration.period().as_secs());
                 continue;
             };
-<<<<<<< HEAD
-
-            let latest_processed_block =
-                self.db.select_latest_block_height(BlockType::Processed)?;
-            if Some(finalized_block.number) == latest_finalized_block
-                && Some(finalized_block.number) == latest_processed_block
-            {
-                log::info!(target: TARGET,"No new finalized blocks, retrying in {} seconds", duration.period().as_secs());
-                continue;
-            }
-            log::info!(target: TARGET,"New finalized block: {}", finalized_block.number);
-
-            if let Err(e) = self.db.insert_or_update_finalized_block_info(
-                finalized_block.number,
-                H256(finalized_block.hash.0),
-            ) {
-                log::error!(target: TARGET,"Failed to update latest finalized block info: {}", e);
-                continue;
-            }
-            latest_finalized_block = Some(finalized_block.number);
-            if let Err(e) = self
-                .collect_blocks_after_finality_update(finalized_block)
-=======
 
             if Some(finalized_block.number) == latest_fetched_block {
                 log::info!(target: TARGET,"No new finalized blocks, retrying in {} seconds", duration.period().as_secs());
@@ -134,19 +96,15 @@
 
             if let Err(e) = self
                 .collect_blocks_after_finality_update(finalized_block, latest_fetched_block)
->>>>>>> 2bebb518
                 .await
             {
                 log::error!(target: TARGET,"Failed to process finality update: {}", e);
             } else {
                 log::info!(target: TARGET,"Processed finality update");
             };
-<<<<<<< HEAD
-=======
 
             // Update latest fetched block after fetching. This is needed to avoid querying db on every iteration.
             latest_fetched_block = self.db.select_latest_fetched_block_height()?;
->>>>>>> 2bebb518
         }
     }
 
@@ -155,36 +113,20 @@
     async fn collect_blocks_after_finality_update(
         &mut self,
         finalized_block: ExecutionBlock,
-<<<<<<< HEAD
-=======
         latest_fetched_block: Option<u64>,
->>>>>>> 2bebb518
     ) -> Result<()> {
         const TARGET: &str = "relayer::client::collect_blocks_after_finality_update";
 
         log::info!(target: TARGET,"Processing finality update");
-<<<<<<< HEAD
-        let latest_processed_block = self
-            .db
-            .select_latest_block_height(BlockType::Processed)?
-            .unwrap_or(finalized_block.number - BLOCK_AMOUNT_TO_STORE);
-
-        log::info!(target: TARGET,"Latest processed block: {}", latest_processed_block);
-=======
         let latest_fetched_block =
             latest_fetched_block.unwrap_or(finalized_block.number - BLOCK_AMOUNT_TO_STORE);
 
         log::info!(target: TARGET,"Latest fetched block: {}", latest_fetched_block);
->>>>>>> 2bebb518
 
         // Now we have fetch missing blocks using previous block hash until we hit latest processed block.
         // If it's first run, we have to backtrack for BLOCK_AMOUNT_TO_STORE blocks.
         let mut blocks_to_process =
-<<<<<<< HEAD
-            Vec::with_capacity((finalized_block.number - latest_processed_block) as usize);
-=======
             Vec::with_capacity((finalized_block.number - latest_fetched_block) as usize);
->>>>>>> 2bebb518
 
         let mut current_block = finalized_block.number - 1;
         let mut prev_block_hash = finalized_block.parent_hash;
@@ -197,43 +139,6 @@
         blocks_to_process.push((parse_block(block)?, H256(finalized_block.hash.0)));
 
         let mut repeat = 0;
-<<<<<<< HEAD
-        let repeat_cycle = |repeat_counter| {
-            const RETRIES: u64 = 10;
-            if repeat_counter < RETRIES {
-                Ok(repeat_counter + 1)
-            } else {
-                Err(eyre::eyre!("Multiple retries happened"))
-            }
-        };
-
-        while current_block != latest_processed_block {
-            // Fetch block by parent hash using web3 interface
-            let execution_block = self.block_rpc.get_block(prev_block_hash).await;
-            let execution_block = if let Ok(Some(execution_block)) = execution_block {
-                execution_block
-            } else {
-                log::warn!(target: TARGET,"Failed to get block by hash, retrying in 5 seconds");
-                log::warn!(target: TARGET, "Block number: {}", current_block);
-                tokio::time::sleep(Duration::from_secs(5)).await;
-                repeat = repeat_cycle(repeat)?;
-                continue;
-            };
-            let tmp = execution_block.parent_hash;
-            // parse block to our format
-            if let Ok(parsed_block) = parse_block(execution_block) {
-                // store requested hash to verify later
-                blocks_to_process.push((parsed_block, H256(prev_block_hash.0)));
-                current_block -= 1;
-                prev_block_hash = tmp;
-                // reset repeat as we had a success.
-                repeat = 0;
-            } else {
-                log::warn!(target: TARGET,"Failed to parse block, retrying in 5 seconds");
-                log::warn!(target: TARGET, "Block number: {}", current_block);
-                repeat = repeat_cycle(repeat)?;
-                tokio::time::sleep(Duration::from_secs(5)).await;
-=======
 
         while current_block != latest_fetched_block {
             // Fetch block by parent hash using web3 interface
@@ -291,7 +196,6 @@
             if hash != block_hash {
                 log::error!(target: TARGET,"Block hash mismatch");
                 return Err(eyre::eyre!("Block hash mismatch"));
->>>>>>> 2bebb518
             }
 
             let block_number = block_header.number;
@@ -308,57 +212,6 @@
 
             processed_block_hash = hash;
         }
-<<<<<<< HEAD
-
-        self.process_fetched_blocks(blocks_to_process).await?;
-
-        Ok(())
-    }
-
-    /// Process fetched blocks, check the block hash, bloom filter and store records in the database.
-    /// The blocks are processed from the latest processed block + 1 to the latest block.
-    async fn process_fetched_blocks(&mut self, blocks: Vec<(BlockHeader, H256)>) -> Result<()> {
-        const TARGET: &str = "relayer::client::process_fetched_blocks";
-
-        if blocks.is_empty() {
-            return Ok(());
-        }
-
-        // Load latest processed block hash from the database.
-        let mut processed_block_hash = self
-            .db
-            .select_latest_block_hash(BlockType::Processed)?
-            .unwrap_or_else(|| blocks.last().unwrap().0.parent_hash.clone());
-        for (block_header, block_hash) in blocks.into_iter().rev() {
-            // First initial check that it's in order. And that the parent block hash is expected.
-            if processed_block_hash != block_header.parent_hash {
-                log::error!(target: TARGET, "Block parent hash mismatch");
-                return Err(eyre::eyre!("Block parent hash mismatch"));
-            }
-
-            // Verify block hash correctness
-            let hash = H256::hash(&block_header);
-            if hash != block_hash {
-                log::error!(target: TARGET,"Block hash mismatch");
-                return Err(eyre::eyre!("Block hash mismatch"));
-            }
-
-            let block_number = block_header.number;
-
-            // Check the bloom filter over expected contracts
-            let should_process = self
-                .watch_addresses
-                .iter()
-                .any(|address| address.try_against(&block_header.logs_bloom));
-
-            // Store block in the database
-            self.db
-                .insert_block(block_number, block_hash, block_header, should_process)?;
-
-            processed_block_hash = hash;
-        }
-=======
->>>>>>> 2bebb518
         Ok(())
     }
 }
@@ -396,28 +249,6 @@
     Ok(block_header)
 }
 
-<<<<<<< HEAD
-fn prepare_config(config: &Config) -> HeliosConfig {
-    let mut helios_config: HeliosConfig = HeliosConfig::from_file(
-        &config.helios_config_path,
-        &config.network,
-        &Default::default(),
-    );
-
-    // TODO: should be fetched from DB or take default from config
-    helios_config.checkpoint = Some(
-        hex::decode("e6894aa5f8a0a6b3a99931e9d6dc3fa5f1bb9f6f65baa1fcd1312e9a4cac60ad").unwrap(),
-    );
-
-    helios_config
-}
-
-fn exit_if_term(term: Arc<AtomicBool>) {
-    if term.load(Ordering::Relaxed) {
-        log::info!(target: "relayer::client","caught SIGTERM");
-        exit(0);
-    }
-=======
 async fn repeat_cycle(repeat_counter: u64) -> Result<u64> {
     const RETRIES: u64 = 10;
     if repeat_counter < RETRIES {
@@ -450,5 +281,4 @@
         log::info!(target: "relayer::client","caught SIGTERM");
         exit(0);
     }
->>>>>>> 2bebb518
 }
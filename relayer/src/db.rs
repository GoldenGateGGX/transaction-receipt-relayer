--- conflicted
+++ resolved
@@ -3,18 +3,9 @@
     sync::{Arc, Mutex},
 };
 
-<<<<<<< HEAD
-use ethers::{abi::AbiDecode, abi::AbiEncode, types::TransactionReceipt};
 use eyre::Result;
 use rusqlite::Connection;
 use types::{BlockHeader, H256};
-
-use crate::config::Config;
-=======
-use eyre::Result;
-use rusqlite::Connection;
-use types::{BlockHeader, H256};
->>>>>>> 2bebb518
 
 #[derive(Clone)]
 pub struct DB {
@@ -37,99 +28,6 @@
     }
 
     pub fn create_tables(&self) -> Result<()> {
-<<<<<<< HEAD
-        let conn = self.conn.lock().expect("acquire mutex");
-        let sql = include_str!("./sql/create_tables.sql");
-        Ok(conn.execute_batch(sql)?)
-    }
-
-    pub fn select_latest_block_height(&self, block_type: BlockType) -> Result<Option<u64>> {
-        let conn = self.conn.lock().expect("acquire mutex");
-        let mut stmt =
-            conn.prepare("SELECT block_height FROM latest_block WHERE block_type = (?1)")?;
-        let block_height_iter = stmt.query_map([block_type as u64], |row| row.get::<_, u64>(0))?;
-
-        Ok(block_height_iter
-            .flatten()
-            .collect::<Vec<_>>()
-            .first()
-            .cloned())
-    }
-
-    pub fn select_latest_block_hash(&self, block_type: BlockType) -> Result<Option<H256>> {
-        let conn = self.conn.lock().expect("acquire mutex");
-        let mut stmt =
-            conn.prepare("SELECT block_hash FROM latest_block WHERE block_type = (?1)")?;
-        let block_hash_iter = stmt.query_map([block_type as u64], |row| row.get::<_, String>(0))?;
-
-        Ok(block_hash_iter
-            .flatten()
-            .flat_map(|hash| {
-                Ok::<H256, eyre::Report>(H256(ethers::types::H256::decode_hex(hash)?.0))
-            })
-            .collect::<Vec<_>>()
-            .first()
-            .cloned())
-    }
-
-    pub fn insert_or_update_finalized_block_info(
-        &self,
-        block_number: u64,
-        block_hash: H256,
-    ) -> Result<()> {
-        let conn = self.conn.lock().expect("acquire mutex");
-        insert_or_update_latest_block_info_impl(
-            &conn,
-            BlockType::Finalized,
-            block_number,
-            block_hash,
-        )
-    }
-
-    pub fn insert_block(
-        &self,
-        block_number: u64,
-        block_hash: H256,
-        block_header: BlockHeader,
-        should_process: bool,
-    ) -> Result<()> {
-        let mut conn = self.conn.lock().expect("acquire mutex");
-        let sp = conn.savepoint()?;
-        sp.execute(
-            "INSERT INTO blocks(block_height, block_hash, block_header) values (?1, ?2, ?3)",
-            (
-                block_number,
-                block_hash.0.encode_hex(),
-                serde_json::to_string(&block_header)?,
-            ),
-        )?;
-
-        insert_or_update_latest_block_info_impl(
-            &sp,
-            BlockType::Processed,
-            block_number,
-            block_hash,
-        )?;
-
-        if should_process {
-            sp.execute(
-                "INSERT INTO blocks_to_process(block_height, is_processed) values (?1, 0)",
-                (block_number,),
-            )?;
-        }
-
-        sp.commit()?;
-        Ok(())
-    }
-
-    #[allow(dead_code)]
-    pub fn insert_receipts(&self, block_hash: H256, receipts: &str) -> Result<usize> {
-        let conn = self.conn.lock().expect("acquire mutex");
-        Ok(conn.execute(
-            "INSERT INTO receipts(block_hash, receipts) values (?1, ?2)",
-            (block_hash.0.encode_hex(), receipts),
-        )?)
-=======
         let conn = self.conn.lock().expect("acquire mutex");
         let sql = include_str!("./sql/schema.sql");
         Ok(conn.execute_batch(sql)?)
@@ -182,7 +80,6 @@
         )?;
 
         Ok(())
->>>>>>> 2bebb518
     }
 
     #[allow(dead_code)]
@@ -190,16 +87,9 @@
         let conn = self.conn.lock().expect("acquire mutex");
         let mut stmt =
             conn.prepare("SELECT block_header FROM blocks WHERE block_hash = :block_hash")?;
-<<<<<<< HEAD
-        let raw_blocks_iter = stmt
-            .query_map(&[(":block_hash", &block_hash.0.encode_hex())], |row| {
-                row.get::<_, String>(0)
-            })?;
-=======
         let raw_blocks_iter = stmt.query_map(&[(":block_hash", &block_hash.0)], |row| {
             row.get::<_, String>(0)
         })?;
->>>>>>> 2bebb518
 
         Ok(raw_blocks_iter
             .flatten()
@@ -227,24 +117,6 @@
     }
 }
 
-<<<<<<< HEAD
-    pub fn select_receipts_by_block_hash(
-        &self,
-        block_hash: H256,
-    ) -> Result<Vec<TransactionReceipt>> {
-        let conn = self.conn.lock().expect("acquire mutex");
-        let mut stmt =
-            conn.prepare("SELECT receipts FROM receipts WHERE block_hash = :block_hash")?;
-        let raw_receipts_iter = stmt
-            .query_map(&[(":block_hash", &block_hash.0.encode_hex())], |row| {
-                row.get::<_, String>(0)
-            })?;
-
-        Ok(raw_receipts_iter
-            .flatten()
-            .flat_map(|raw_receipts| serde_json::from_str(&raw_receipts))
-            .collect())
-=======
 #[cfg(test)]
 mod tests {
     use proptest::{prelude::any, prop_assert_eq, proptest, strategy::Strategy};
@@ -430,7 +302,6 @@
 
             tmp.close().unwrap();
         }
->>>>>>> 2bebb518
     }
 }
 
